{
  "name": "StatusIm",
  "version": "0.0.1",
  "private": true,
  "scripts": {
    "start": "node node_modules/react-native/local-cli/cli.js start"
  },
  "desktopExternalModules": [
    "node_modules/react-native-i18n/desktop",
    "node_modules/react-native-config/desktop",
    "node_modules/react-native-fs/desktop",
    "node_modules/react-native-http-bridge/desktop",
    "node_modules/react-native-webview-bridge/desktop",
    "modules/react-native-status/desktop"
  ],
  "dependencies": {
    "assert": "1.4.1",
    "asyncstorage-down": "4.0.1",
    "babel-core": "6.24.1",
    "babel-generator": "6.24.1",
    "babel-helper-builder-react-jsx": "6.18.0",
    "babel-plugin-transform-es2015-block-scoping": "6.15.0",
    "babel-preset-react-native": "4.0.0",
    "babel-register": "6.18.0",
    "bignumber.js": "github:status-im/bignumber.js#master",
    "buffer": "3.6.0",
    "chance": "1.0.12",
    "create-react-class": "15.6.2",
    "dns.js": "1.0.1",
    "emojilib": "2.2.9",
    "events": "1.1.1",
    "homoglyph-finder": "1.1.1",
    "identicon.js": "github:status-im/identicon.js",
    "instabug-reactnative": "2.8.1",
    "level-filesystem": "1.2.0",
    "nfc-react-native": "github:status-im/nfc-react-native",
    "process": "0.11.10",
    "prop-types": "15.6.0",
    "punycode": "1.4.1",
    "querystring-es3": "0.2.1",
    "re-natal": "git+https://github.com/status-im/re-natal.git#master",
    "react": "^16.2.0",
    "react-dom": "16.2.0",
    "react-native": "git+https://github.com/status-im/react-native-desktop.git#master",
    "react-native-background-timer": "2.0.0",
    "react-native-camera": "0.10.0",
    "react-native-config": "git+https://github.com/status-im/react-native-config.git",
    "react-native-crypto": "2.1.1",
    "react-native-dialogs": "0.0.20",
    "react-native-fcm": "10.0.3",
    "react-native-fetch-polyfill": "1.1.2",
    "react-native-fs": "git+https://github.com/status-im/react-native-fs.git",
    "react-native-http": "github:tradle/react-native-http#834492d",
    "react-native-http-bridge": "git+https://github.com/status-im/react-native-http-bridge.git#desktop",
    "react-native-i18n": "git+https://github.com/status-im/react-native-i18n.git#version_0.0.8_desktop",
    "react-native-image-crop-picker": "0.18.1",
    "react-native-image-resizer": "1.0.0",
    "react-native-invertible-scroll-view": "1.1.0",
    "react-native-level-fs": "3.0.0",
    "react-native-os": "1.1.0",
    "react-native-qrcode": "0.2.6",
    "react-native-splash-screen": "3.0.6",
    "react-native-svg": "6.3.1",
    "react-native-tcp": "3.3.0",
    "react-native-testfairy": "2.10.0",
    "react-native-udp": "2.2.1",
<<<<<<< HEAD
    "react-native-webview-bridge": "github:status-im/react-native-webview-bridge#react-native-0.49-desktop",
    "readable-stream": "1.1.14",
    "realm": "git+https://github.com/status-im/realm-js.git",
=======
    "react-native-webview-bridge": "github:status-im/react-native-webview-bridge#fix-web3-injection",
    "realm": "2.3.3",
>>>>>>> 505c546f
    "rn-snoopy": "github:status-im/rn-snoopy",
    "string_decoder": "0.10.31",
    "url": "0.10.3",
    "web3": "github:status-im/web3.js#status-develop"
  }
}<|MERGE_RESOLUTION|>--- conflicted
+++ resolved
@@ -64,14 +64,8 @@
     "react-native-tcp": "3.3.0",
     "react-native-testfairy": "2.10.0",
     "react-native-udp": "2.2.1",
-<<<<<<< HEAD
     "react-native-webview-bridge": "github:status-im/react-native-webview-bridge#react-native-0.49-desktop",
-    "readable-stream": "1.1.14",
     "realm": "git+https://github.com/status-im/realm-js.git",
-=======
-    "react-native-webview-bridge": "github:status-im/react-native-webview-bridge#fix-web3-injection",
-    "realm": "2.3.3",
->>>>>>> 505c546f
     "rn-snoopy": "github:status-im/rn-snoopy",
     "string_decoder": "0.10.31",
     "url": "0.10.3",
