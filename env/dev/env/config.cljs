--- conflicted
+++ resolved
@@ -1,10 +1,6 @@
 (ns env.config)
 
+
 (def figwheel-urls {:android "ws://192.168.10.203:3449/figwheel-ws",
-<<<<<<< HEAD
                     :ios     "ws://localhost:3449/figwheel-ws",
-                    :desktop "ws://localhost:3449/figwheel-ws"})
-=======
- :ios "ws://localhost:3449/figwheel-ws"}
-)
->>>>>>> 40ec6ec4
+                    :desktop "ws://localhost:3449/figwheel-ws"})