(ns status-im.models.commands
  (:require [clojure.string :refer [join split]]
            [clojure.walk :refer [stringify-keys keywordize-keys]]
            [re-frame.core :refer [subscribe dispatch]]
            [status-im.db :as db]
<<<<<<< HEAD
            [status-im.components.animation :as anim]
            [status-im.components.styles :refer [color-blue color-dark-mint]]))
=======
            [status-im.components.styles :refer [color-blue color-dark-mint]]
            [status-im.i18n :refer [label]]))
>>>>>>> 2b4f410f

;; todo delete
(def commands [{:command      :money
                :text         "!money"
                :description  (label :t/money-command-description)
                :color        color-dark-mint
                :request-icon {:uri "icon_lock_white"}
                :icon         {:uri "icon_lock_gray"}
                :suggestion   true}
               {:command     :location
                :text        "!location"
                :description (label :t/location-command-description)
                :color       "#9a5dcf"
                :suggestion  true}
               {:command      :phone
                :text         "!phone"
                :description  (label :t/phone-command-description)
                :color        color-dark-mint
                :request-text (label :t/phone-request-text)
                :suggestion   true
                :handler      #(dispatch [:sign-up %])}
               {:command      :confirmation-code
                :text         "!confirmationCode"
                :description  (label :t/confirmation-code-command-description)
                :request-text (label :t/confirmation-code-request-text)
                :color        color-blue
                :request-icon {:uri "icon_lock_white"}
                :icon         {:uri "icon_lock_gray"}
                :suggestion   true
                :handler      #(dispatch [:sign-up-confirm %])}
               {:command     :send
                :text        "!send"
                :description (label :t/send-command-description)
                :color       "#9a5dcf"
                :suggestion  true}
               {:command     :request
                :text        "!request"
                :description (label :t/request-command-description)
                :color       "#48ba30"
                :suggestion  true}
               {:command      :keypair-password
                :text         "!keypair-password"
                :description  (label :t/keypair-password-command-description)
                :color        color-blue
                :request-icon {:uri "icon_lock_white"}
                :icon         {:uri "icon_lock_gray"}
                :suggestion   false
                :handler      #(dispatch [:save-password %])}
               {:command     :help
                :text        "!help"
                :description (label :t/help-command-description)
                :color       "#9a5dcf"
                :suggestion  true}])

(defn get-commands [db]
  ;; todo: temp. must be '(get db :commands)'
  ;; (get db :commands)
  commands)

(defn set-commands [db commands]
  (assoc db :commands commands))

;; todo delete
(def suggestions (filterv :suggestion commands))

(defn get-command [db command-key]
  (first (filter #(= command-key (:command %)) (get-commands db))))

(defn find-command [commands command-key]
  (first (filter #(= command-key (:command %)) commands)))

(defn get-chat-command-content
  [{:keys [current-chat-id] :as db}]
  (get-in db (db/chat-command-content-path current-chat-id)))

(defn set-chat-command-content
  [{:keys [current-chat-id] :as db} content]
  (assoc-in db [:chats current-chat-id :command-input :content] content))

(defn get-chat-command
  [{:keys [current-chat-id] :as db}]
  (get-in db (db/chat-command-path current-chat-id)))

(defn set-response-chat-command
  [{:keys [current-chat-id] :as db} msg-id command-key]
  (update-in db [:chats current-chat-id :command-input] merge
             {:content   nil
              :command   (get-command db command-key)
              :to-msg-id msg-id}))

(defn set-chat-command [db command-key]
  (set-response-chat-command db nil command-key))

(defn get-chat-command-to-msg-id
  [{:keys [current-chat-id] :as db}]
  (get-in db (db/chat-command-to-msg-id-path current-chat-id)))

(defn stage-command
  [{:keys [current-chat-id] :as db} command-info]
  (update-in db (db/chat-staged-commands-path current-chat-id)
             #(if %
               (conj % command-info)
               [command-info])))

(defn unstage-command [db staged-command]
  (update-in db (db/chat-staged-commands-path (:current-chat-id db))
             (fn [staged-commands]
               (filterv #(not= % staged-command) staged-commands))))

(defn clear-staged-commands
  [{:keys [current-chat-id] :as db}]
  (assoc-in db (db/chat-staged-commands-path current-chat-id) []))

(defn get-chat-command-request
  [{:keys [current-chat-id] :as db}]
  (get-in db (db/chat-command-request-path current-chat-id
                                           (get-chat-command-to-msg-id db))))

(defn set-chat-command-request
  [{:keys [current-chat-id] :as db} msg-id handler]
  (update-in db (db/chat-command-requests-path current-chat-id)
             #(assoc % msg-id handler)))

(defn parse-command-msg-content [commands content]
  (update content :command #(find-command commands (keyword %))))

(defn parse-command-request [commands content]
  (update content :command #(find-command commands (keyword %))))<|MERGE_RESOLUTION|>--- conflicted
+++ resolved
@@ -3,13 +3,9 @@
             [clojure.walk :refer [stringify-keys keywordize-keys]]
             [re-frame.core :refer [subscribe dispatch]]
             [status-im.db :as db]
-<<<<<<< HEAD
             [status-im.components.animation :as anim]
-            [status-im.components.styles :refer [color-blue color-dark-mint]]))
-=======
             [status-im.components.styles :refer [color-blue color-dark-mint]]
             [status-im.i18n :refer [label]]))
->>>>>>> 2b4f410f
 
 ;; todo delete
 (def commands [{:command      :money
