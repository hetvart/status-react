--- conflicted
+++ resolved
@@ -46,65 +46,40 @@
         content-height (r/atom 0)]
     (dispatch [:set :chats-scrolled? false])
     (fn []
-<<<<<<< HEAD
       [view st/chats-container
        [chats-list-toolbar]
-       [list-view {:dataSource (to-datasource @chats)
-                   :renderRow  (fn [row _ _]
-                                 (list-item [chat-list-item row]))
-                   :style      st/list-container}]
-       [action-button {:buttonColor color-blue
-                       :offsetY     16
-                       :offsetX     16}
-        [action-button-item
-         {:title       (label :t/new-chat)
-          :buttonColor :#9b59b6
-          :onPress     #(dispatch [:navigate-to :contact-list])}
-         [icon {:name  :android-create
-                :style st/create-icon}]]
-        [action-button-item
-         {:title       (label :t/new-group-chat)
-          :buttonColor :#1abc9c
-          :onPress     #(dispatch [:show-group-new])}
-         [icon {:name  :person-stalker
-                :style st/person-stalker-icon}]]]])))
-=======
-      [drawer-view
-       [view st/chats-container
-        [chats-list-toolbar]
-        [list-view {:dataSource          (to-datasource @chats)
-                    :renderRow           (fn [row _ _]
-                                           (list-item [chat-list-item row]))
-                    :style               st/list-container
-                    ;;; if "maximazing" chat list will make scroll to 0,
-                    ;;; then disable maximazing
-                    :onLayout            (fn [event]
-                                           (when-not @chats-scrolled?
-                                             (let [height (.. event -nativeEvent -layout -height)]
-                                               (reset! container-height height))))
-                    :onContentSizeChange (fn [width height]
-                                           (reset! content-height height))
-                    :onScroll            (fn [e]
-                                           (let [offset (.. e -nativeEvent -contentOffset -y)
-                                                 min-content-height (+ @container-height tabs-height)
-                                                 scrolled? (and (< 0 offset) (< min-content-height @content-height))]
-                                             (dispatch [:set :chats-scrolled? scrolled?])
-                                             (dispatch [:set-animation :tabs-bar-animation? true])))}]
-        [animated-view {:style         (st/action-buttons-container @animation? (or @tabs-bar-value 0))
-                        :pointerEvents :box-none}
-         [action-button {:buttonColor color-blue
-                         :offsetY     16
-                         :offsetX     16}
-          [action-button-item
-           {:title       (label :t/new-chat)
-            :buttonColor :#9b59b6
-            :onPress     #(dispatch [:show-group-contacts :people])}
-           [icon {:name  :android-create
-                  :style st/create-icon}]]
-          [action-button-item
-           {:title       (label :t/new-group-chat)
-            :buttonColor :#1abc9c
-            :onPress     #(dispatch [:show-group-new])}
-           [icon {:name  :person-stalker
-                  :style st/person-stalker-icon}]]]]]])))
->>>>>>> 748dfcae
+       [list-view {:dataSource          (to-datasource @chats)
+                   :renderRow           (fn [row _ _]
+                                          (list-item [chat-list-item row]))
+                   :style               st/list-container
+                   ;;; if "maximazing" chat list will make scroll to 0,
+                   ;;; then disable maximazing
+                   :onLayout            (fn [event]
+                                          (when-not @chats-scrolled?
+                                            (let [height (.. event -nativeEvent -layout -height)]
+                                              (reset! container-height height))))
+                   :onContentSizeChange (fn [width height]
+                                          (reset! content-height height))
+                   :onScroll            (fn [e]
+                                          (let [offset             (.. e -nativeEvent -contentOffset -y)
+                                                min-content-height (+ @container-height tabs-height)
+                                                scrolled?          (and (< 0 offset) (< min-content-height @content-height))]
+                                            (dispatch [:set :chats-scrolled? scrolled?])
+                                            (dispatch [:set-animation :tabs-bar-animation? true])))}]
+       [animated-view {:style         (st/action-buttons-container @animation? (or @tabs-bar-value 0))
+                       :pointerEvents :box-none}
+        [action-button {:buttonColor color-blue
+                        :offsetY     16
+                        :offsetX     16}
+         [action-button-item
+          {:title       (label :t/new-chat)
+           :buttonColor :#9b59b6
+           :onPress     #(dispatch [:show-group-contacts :people])}
+          [icon {:name  :android-create
+                 :style st/create-icon}]]
+         [action-button-item
+          {:title       (label :t/new-group-chat)
+           :buttonColor :#1abc9c
+           :onPress     #(dispatch [:show-group-new])}
+          [icon {:name  :person-stalker
+                 :style st/person-stalker-icon}]]]]])))