--- conflicted
+++ resolved
@@ -13,13 +13,10 @@
             [status-im.models.chats :as chats]
             [status-im.navigation.handlers :as nav]
             [status-im.utils.handlers :as u]
-<<<<<<< HEAD
+            [status-im.persistence.realm :as r]
             [status-im.handlers.server :as server]
             [status-im.utils.phone-number :refer [format-phone-number]]
             [status-im.utils.datetime :as time]))
-=======
-            [status-im.persistence.realm :as r]))
->>>>>>> ef205d2d
 
 (register-handler :set-show-actions
   (fn [db [_ show-actions]]
