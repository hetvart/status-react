--- conflicted
+++ resolved
@@ -174,17 +174,6 @@
   (let [{:keys [dapp? fcm-token]} (get contacts chat-id)]
     (if dapp?
       (send-dapp-message! cofx chat-id send-record)
-<<<<<<< HEAD
-      ;(if fcm-token
-      ;  (handlers/merge-fx cofx
-      ;                     {:send-notification {:message "message"
-      ;                                          :payload {:title "Status" :body "You have a new message"}
-      ;                                          :tokens [fcm-token]}}
-      ;                     (transport/send send-record chat-id))
-      ;  )
-      (transport/send send-record chat-id cofx)
-      )))
-=======
       (if (= network-status :offline)
         {:dispatch-later [{:ms       10000
                            :dispatch [:update-message-status chat-id message-id current-public-key :not-sent]}]}
@@ -195,7 +184,6 @@
                                                         :tokens  [fcm-token]}}
                                    (transport/send send-record chat-id))
           (transport/send send-record chat-id cofx))))))
->>>>>>> 505c546f
 
 (defn add-message-type [message {:keys [chat-id group-chat public?]}]
   (cond-> message
