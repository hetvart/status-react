--- conflicted
+++ resolved
@@ -13,39 +13,15 @@
 (defn set-input-message [message]
   (dispatch [:set-chat-input-text message]))
 
-<<<<<<< HEAD
 (defn send []
   (dispatch [:send-chat-msg]))
 
-=======
->>>>>>> 748dfcae
 (defn message-valid? [staged-commands message]
   (or (and (pos? (count message))
            (not= "!" message))
       (pos? (count staged-commands))))
 
-<<<<<<< HEAD
 (defn button-animation-logic [{:keys [command? val]}]
-=======
-(defn try-send [staged-commands message]
-  (when (message-valid? staged-commands message)
-    (dispatch [:send-chat-msg])))
-
-(defn prepare-message-input [message-input]
-  (when message-input
-    (.clear message-input)
-    (.focus message-input)))
-
-(defn commands-button-animation-callback [message-input]
-  (fn [arg to-value]
-    (when (.-finished arg)
-      (dispatch [:set-animation ::message-input-buttons-scale-current to-value])
-      (when (<= to-value 0.1)
-        (dispatch [:finish-show-response])
-        (prepare-message-input @message-input)))))
-
-(defn button-animation-logic [{:keys [to-value val callback]}]
->>>>>>> 748dfcae
   (fn [_]
     (let [to-scale (if @command? 0 1)]
       (anim/start (anim/spring val {:toValue  to-scale})))))
