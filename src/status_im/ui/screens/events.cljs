--- conflicted
+++ resolved
@@ -376,13 +376,10 @@
                          [:process-pending-messages]
                          [:update-wallet]
                          [:update-transactions]
-<<<<<<< HEAD
                          (when platform/mobile? [:get-fcm-token])
-=======
-                         [:get-fcm-token]
->>>>>>> 40ec6ec4
                          [:update-sign-in-time]]
                   (seq events-after) (into events-after))}))
+
 
 (handlers/register-handler-fx
  :initialize-geth
