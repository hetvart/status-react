--- conflicted
+++ resolved
@@ -19,38 +19,8 @@
             status-im.ui.screens.add-new.new-public-chat.db))
 
 ;; initial state of app-db
-<<<<<<< HEAD
-(def app-db {:current-public-key          nil
-             :status-module-initialized?  (or platform/ios? js/goog.DEBUG platform/desktop?)
-             :keyboard-height             0
-             :tab-bar-visible?            true
-             :navigation-stack            '()
-             :contacts/contacts           {}
-             :qr-codes                    {}
-             :group/selected-contacts     #{}
-             :chats                       {}
-             :current-chat-id             nil
-             :selected-participants       #{}
-             :discoveries                 {}
-             :discover-search-tags        #{}
-             :discover-current-dapp       {}
-             :tags                        []
-             :sync-state                  :done
-             :wallet.transactions         constants/default-wallet-transactions
-             :wallet-selected-asset       {}
-             :prices                      {}
-             :peers-count                 0
-             :peers-summary               []
-             :notifications               {}
-             :network                     constants/default-network
-             :networks/networks           constants/default-networks
-             :inbox/wnodes                constants/default-wnodes
-             :my-profile/editing?         false
-             :transport/chats             {}
-             :transport/message-envelopes {}
-=======
 (def app-db {:current-public-key                 nil
-             :status-module-initialized?         (or platform/ios? js/goog.DEBUG)
+             :status-module-initialized?         (or platform/ios? js/goog.DEBUG platform/desktop?)
              :keyboard-height                    0
              :tab-bar-visible?                   true
              :navigation-stack                   '()
@@ -77,18 +47,13 @@
              :my-profile/editing?                false
              :transport/chats                    {}
              :transport/message-envelopes        {}
->>>>>>> 3ada73af
              :chat/cooldowns                     0
              :chat/cooldown-enabled?             false
              :chat/last-outgoing-message-sent-at 0
              :chat/spam-messages-frequency       0
-<<<<<<< HEAD
-             :tooltips                    {}
-             :desktop/desktop             {:tab-view-id :home}})
-=======
+             :tooltips                           {}
              :desktop/desktop                    {:tab-view-id :home}
              :dimensions/window                  (dimensions/window)})
->>>>>>> 3ada73af
 
 ;;;;GLOBAL
 
