--- conflicted
+++ resolved
@@ -150,12 +150,12 @@
                         :accessibility-label :profile-phone-number}]))
 
 (defn network-settings []
-  [react/touchable-highlight
-   {:on-press #(dispatch [:navigate-to :network-settings])}
-   [react/view styles/network-settings
-    [react/text {:style styles/network-settings-text}
-     (label "Network settings")]
-    [vi/icon :icons/forward {:color :gray}]]])
+    [react/touchable-highlight
+          {:on-press #(dispatch [:navigate-to :network-settings])}
+          [react/view styles/network-settings
+                 [react/text {:style styles/network-settings-text}
+                         (label "Network settings")]
+                 [vi/icon :icons/forward {:color :gray}]]])
 
 (defn profile-info [{:keys [whisper-identity status phone] :as contact}]
   [react/view
@@ -196,14 +196,11 @@
     [react/view styles/profile-form
      [profile-badge]
      [profile-status]]
-<<<<<<< HEAD
-    [form-spacer]
+    [common/form-spacer]
     [react/view styles/profile-badge
           (vi/icon :icons/qr)
     [action-button {:label "Show QR"}]]
-    [form-spacer]
-=======
->>>>>>> 10443b9e
+    [common/form-spacer]
     [react/view styles/profile-info-container
        [my-profile-info {:phone "+44 7911 123456"
                          :public-key "0x04223458893...303a35c18c29caf"
