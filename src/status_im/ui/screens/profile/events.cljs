--- conflicted
+++ resolved
@@ -1,12 +1,8 @@
 (ns status-im.ui.screens.profile.events
   (:require [clojure.spec.alpha :as spec]
             [re-frame.core :as re-frame]
-<<<<<<< HEAD
             [status-im.ui.components.react :as react]
             [status-im.chat.constants :as chat-const]
-=======
-            [status-im.ui.components.react :refer [show-image-picker]]
->>>>>>> 14be2c0d
             [status-im.ui.screens.profile.navigation]
             [status-im.ui.screens.accounts.utils :as accounts.utils]
             [status-im.chat.events :as chat-events]
