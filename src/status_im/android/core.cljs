(ns status-im.android.core
  (:require-macros
    [natal-shell.back-android :refer [add-event-listener remove-event-listener]])
  (:require [reagent.core :as r :refer [atom]]
            [re-frame.core :refer [subscribe dispatch dispatch-sync]]
            [status-im.handlers]
            [status-im.subs]
            [status-im.components.react :refer [navigator app-registry]]
            [status-im.components.main-tabs :refer [main-tabs]]
            [status-im.contacts.screen :refer [contact-list]]
            [status-im.discovery.screen :refer [discovery]]
            [status-im.discovery.tag :refer [discovery-tag]]
            [status-im.chat.screen :refer [chat]]
            [status-im.chats-list.screen :refer [chats-list]]
            [status-im.new-group.screen :refer [new-group]]
            [status-im.participants.views.add :refer [new-participants]]
            [status-im.participants.views.remove :refer [remove-participants]]
            [status-im.group-settings.screen :refer [group-settings]]
            [status-im.profile.screen :refer [profile my-profile]]
            [status-im.utils.utils :refer [toast]]
            [status-im.utils.encryption]))

(defn init-back-button-handler! []
  (let [new-listener (fn []
                       ;; todo: it might be better always return false from
                       ;; this listener and handle application's closing
                       ;; in handlers
                       (let [stack (subscribe [:get :navigation-stack])]
                         (when (< 1 (count @stack))
                           (dispatch [:navigate-back])
                           true)))]
    (add-event-listener "hardwareBackPress" new-listener)))

(defn app-root []
  (let [signed-up (subscribe [:get :signed-up])
        view-id   (subscribe [:get :view-id])]
    (fn []
      (case (if @signed-up @view-id :chat)
        :discovery [main-tabs]
        :discovery-tag [discovery-tag]
        :add-participants [new-participants]
        :remove-participants [remove-participants]
        :chat-list [main-tabs]
        :new-group [new-group]
        :group-settings [group-settings]
<<<<<<< HEAD
        :chat-name-edit [chat-name-edit]
        :contact-list [main-tabs]
=======
        :contact-list [contact-list]
>>>>>>> ef205d2d
        :chat [chat]
        :profile [profile]
        :my-profile [my-profile]))))

(defn init []
  (dispatch-sync [:initialize-db])
  (dispatch [:initialize-crypt])
  (dispatch [:initialize-chats])
  (dispatch [:initialize-protocol])
  (dispatch [:load-user-phone-number])
  (dispatch [:load-contacts])
  ;; load commands from remote server (todo: uncomment)
  ;; (dispatch [:load-commands])
  (dispatch [:init-console-chat])
  (dispatch [:init-chat])
  (init-back-button-handler!)
  (.registerComponent app-registry "StatusIm" #(r/reactify-component app-root)))<|MERGE_RESOLUTION|>--- conflicted
+++ resolved
@@ -43,12 +43,7 @@
         :chat-list [main-tabs]
         :new-group [new-group]
         :group-settings [group-settings]
-<<<<<<< HEAD
-        :chat-name-edit [chat-name-edit]
         :contact-list [main-tabs]
-=======
-        :contact-list [contact-list]
->>>>>>> ef205d2d
         :chat [chat]
         :profile [profile]
         :my-profile [my-profile]))))
