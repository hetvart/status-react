(ns syng-im.components.toolbar
  (:require [re-frame.core :refer [subscribe dispatch dispatch-sync]]
            [syng-im.resources :as res]
            [syng-im.components.react :refer [view
                                              text-input
                                              text
                                              image
                                              touchable-highlight]]
            [syng-im.components.styles :refer [font
                                               title-font
                                               color-white
                                               color-purple
                                               text1-color
                                               text2-color
                                               toolbar-background1]]
            [syng-im.components.realm :refer [list-view]]
            [syng-im.utils.listview :refer [to-realm-datasource]]
            [reagent.core :as r]))

(defn toolbar [{:keys [navigator title nav-action action background-color content style]}]
  (let [style (merge {:flexDirection   "row"
                      :backgroundColor (or background-color toolbar-background1)
                      :height          56
                      :elevation       2} style)]
    [view {:style style}
     (if nav-action
       [touchable-highlight {:on-press (:handler nav-action)}
        [view {:width          56
               :height         56
               :alignItems     "center"
               :justifyContent "center"}
         [image (:image nav-action)]]]
       [touchable-highlight {:on-press #(nav-pop navigator)}
        [view {:width  56
               :height 56}
         [image {:source {:uri "icon_back"}
                 :style  {:marginTop  21
                          :marginLeft 23
                          :width      8
                          :height     14}}]]])
     (if content
       [view {:style {:flex 1
                      :alignItems "center"
                      :justifyContent "center"}}
        content]
       [view {:style {:flex           1
                      :alignItems     "center"
                      :justifyContent "center"}}
        [text {:style {:marginTop  -2.5
                       :color      text1-color
                       :fontSize   16
                       :fontFamily font}}
         title]])
     [touchable-highlight {:on-press (:handler action)}
      [view {:width          56
             :height         56
             :alignItems     "center"
             :justifyContent "center"}
<<<<<<< HEAD
       [image (:image nav-action)]]]
     [touchable-highlight {:on-press #(dispatch [:navigate-back])}
      [view {:width  56
             :height 56}
       [image {:source {:uri "icon_back"}
               :style  {:marginTop  21
                        :marginLeft 23
                        :width      8
                        :height     14}}]]])
   [view {:style {:flex           1
                  :alignItems     "center"
                  :justifyContent "center"}}
    [text {:style {:marginTop  -2.5
                   :color      text1-color
                   :fontSize   16
                   :fontFamily font}}
     title]]
   [touchable-highlight {:on-press (:handler action)}
    [view {:width          56
           :height         56
           :alignItems     "center"
           :justifyContent "center"}
     [image (:image action)]]]])
=======
       [image (:image action)]]]]))
>>>>>>> 3c7c91b7
<|MERGE_RESOLUTION|>--- conflicted
+++ resolved
@@ -30,7 +30,7 @@
                :alignItems     "center"
                :justifyContent "center"}
          [image (:image nav-action)]]]
-       [touchable-highlight {:on-press #(nav-pop navigator)}
+       [touchable-highlight {:on-press #(dispatch [:navigate-back])}
         [view {:width  56
                :height 56}
          [image {:source {:uri "icon_back"}
@@ -56,30 +56,4 @@
              :height         56
              :alignItems     "center"
              :justifyContent "center"}
-<<<<<<< HEAD
-       [image (:image nav-action)]]]
-     [touchable-highlight {:on-press #(dispatch [:navigate-back])}
-      [view {:width  56
-             :height 56}
-       [image {:source {:uri "icon_back"}
-               :style  {:marginTop  21
-                        :marginLeft 23
-                        :width      8
-                        :height     14}}]]])
-   [view {:style {:flex           1
-                  :alignItems     "center"
-                  :justifyContent "center"}}
-    [text {:style {:marginTop  -2.5
-                   :color      text1-color
-                   :fontSize   16
-                   :fontFamily font}}
-     title]]
-   [touchable-highlight {:on-press (:handler action)}
-    [view {:width          56
-           :height         56
-           :alignItems     "center"
-           :justifyContent "center"}
-     [image (:image action)]]]])
-=======
        [image (:image action)]]]]))
->>>>>>> 3c7c91b7
