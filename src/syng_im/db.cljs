(ns syng-im.db
  (:require [schema.core :as s :include-macros true]))

;; schema of app-db
(def schema {:greeting s/Str})

;; initial state of app-db
(def app-db {:greeting             "Hello Clojure in iOS and Android!"
             :identity-password    "replace-me-with-user-entered-password"
             :contacts             []
             :chat                 {:current-chat-id "0x0479a5ed1f38cadfad1db6cd56c4b659b0ebe052bbe9efa950f6660058519fa4ca6be2dda66afa80de96ab00eb97a2605d5267a1e8f4c2a166ab551f6826608cdd"
                                    :command         nil}
             :chats                {}
             :chats-updated-signal 0
             :new-group            #{}
<<<<<<< HEAD
             :signed-up            false})
=======
             :new-participants     #{}})
>>>>>>> c0b508a5


(def protocol-initialized-path [:protocol-initialized])
(def identity-password-path [:identity-password])
(def current-chat-id-path [:chat :current-chat-id])
(def updated-chats-signal-path [:chats-updated-signal])
(defn updated-chat-signal-path [chat-id]
  [:chats chat-id :chat-updated-signal])
(defn chat-input-text-path [chat-id]
  [:chats chat-id :input-text])
(defn chat-staged-commands-path [chat-id]
  [:chats chat-id :staged-commands])
(defn chat-command-path [chat-id]
  [:chats chat-id :command-input :command])
(defn chat-command-to-msg-id-path [chat-id]
  [:chats chat-id :command-input :to-msg-id])
(defn chat-command-content-path [chat-id]
  [:chats chat-id :command-input :content])
<<<<<<< HEAD
(defn chat-command-requests-path [chat-id]
  [:chats chat-id :command-requests])
(defn chat-command-request-path [chat-id msg-id]
  [:chats chat-id :command-requests msg-id])
(def new-group-path [:new-group])
=======
(def new-group-path [:new-group])
(def new-participants-path [:new-participants])
>>>>>>> c0b508a5
<|MERGE_RESOLUTION|>--- conflicted
+++ resolved
@@ -13,11 +13,8 @@
              :chats                {}
              :chats-updated-signal 0
              :new-group            #{}
-<<<<<<< HEAD
+             :new-participants     #{}
              :signed-up            false})
-=======
-             :new-participants     #{}})
->>>>>>> c0b508a5
 
 
 (def protocol-initialized-path [:protocol-initialized])
@@ -36,13 +33,9 @@
   [:chats chat-id :command-input :to-msg-id])
 (defn chat-command-content-path [chat-id]
   [:chats chat-id :command-input :content])
-<<<<<<< HEAD
 (defn chat-command-requests-path [chat-id]
   [:chats chat-id :command-requests])
 (defn chat-command-request-path [chat-id msg-id]
   [:chats chat-id :command-requests msg-id])
 (def new-group-path [:new-group])
-=======
-(def new-group-path [:new-group])
-(def new-participants-path [:new-participants])
->>>>>>> c0b508a5
+(def new-participants-path [:new-participants])