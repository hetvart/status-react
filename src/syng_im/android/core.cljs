(ns syng-im.android.core
  (:require-macros
    [natal-shell.back-android :refer [add-event-listener remove-event-listener]])
  (:require [reagent.core :as r :refer [atom]]
            [cljs.core :as cljs]
            [re-frame.core :refer [subscribe dispatch dispatch-sync]]
            [syng-im.handlers]
            [syng-im.subs]
            [syng-im.components.react :refer [navigator app-registry]]
            [syng-im.components.contact-list.contact-list :refer [contact-list]]
<<<<<<< HEAD
            [syng-im.chat.screen :refer [chat]]
=======
            [syng-im.components.discovery.discovery :refer [discovery]]
            [syng-im.components.discovery.discovery-tag :refer [discovery-tag]]
            [syng-im.components.chat :refer [chat]]
>>>>>>> 3c7c91b7
            [syng-im.components.chats.chats-list :refer [chats-list]]
            [syng-im.components.chats.new-group :refer [new-group]]
            [syng-im.participants.views.create :refer [new-participants]]
            [syng-im.participants.views.remove :refer [remove-participants]]
            [syng-im.utils.logging :as log]
            [syng-im.utils.utils :refer [toast]]
            [syng-im.navigation :as nav]
            [syng-im.utils.encryption]))

(def back-button-handler (cljs/atom {:nav     nil
                                     :handler nil}))

(defn init-back-button-handler! []
  (let [new-listener (fn []
                       ;; todo: it might be better always return false from
                       ;; this listener and handle application's closing
                       ;; in handlers
                       (let [stack (subscribe [:navigation-stack])]
                         (when (< 1 (count @stack))
                           (dispatch [:navigate-back])
                           true)))]
    (add-event-listener "hardwareBackPress" new-listener)))

(defn app-root []
  (let [signed-up (subscribe [:signed-up])
        view-id   (subscribe [:view-id])]
    (fn []
      (case (if @signed-up @view-id :chat)
        :discovery [discovery]
        :discovery-tag [discovery-tag]
        :add-participants [new-participants]
        :remove-participants [remove-participants]
        :chat-list [chats-list]
        :new-group [new-group]
        :contact-list [contact-list]
        :chat [chat]))))

(defn init []
  (dispatch-sync [:initialize-db])
  (dispatch [:initialize-crypt])
  (dispatch [:initialize-chats])
  (dispatch [:initialize-protocol])
  (dispatch [:load-user-phone-number])
  (dispatch [:load-syng-contacts])
  ;; load commands from remote server (todo: uncomment)
  ;; (dispatch [:load-commands])
  (dispatch [:init-console-chat])
  (dispatch [:init-chat])
  (init-back-button-handler!)
  (.registerComponent app-registry "SyngIm" #(r/reactify-component app-root)))<|MERGE_RESOLUTION|>--- conflicted
+++ resolved
@@ -8,13 +8,9 @@
             [syng-im.subs]
             [syng-im.components.react :refer [navigator app-registry]]
             [syng-im.components.contact-list.contact-list :refer [contact-list]]
-<<<<<<< HEAD
-            [syng-im.chat.screen :refer [chat]]
-=======
             [syng-im.components.discovery.discovery :refer [discovery]]
             [syng-im.components.discovery.discovery-tag :refer [discovery-tag]]
-            [syng-im.components.chat :refer [chat]]
->>>>>>> 3c7c91b7
+            [syng-im.chat.screen :refer [chat]]
             [syng-im.components.chats.chats-list :refer [chats-list]]
             [syng-im.components.chats.new-group :refer [new-group]]
             [syng-im.participants.views.create :refer [new-participants]]
