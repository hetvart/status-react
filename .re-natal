--- conflicted
+++ resolved
@@ -17,56 +17,32 @@
     }
   },
   "modules": [
-<<<<<<< HEAD
-=======
     "realm",
     "react-native-i18n",
     "realm/react-native",
     "dismissKeyboard",
     "react-native-splash-screen",
     "react-native-status",
-    "react-native-camera",
     "react-native-qrcode",
     "identicon.js",
     "react-native-fs",
     "react-native-dialogs",
-    "react-native-image-resizer",
     "react-native-image-crop-picker",
     "react-native-webview-bridge",
     "react-native-fcm",
     "homoglyph-finder",
     "web3",
->>>>>>> 1abd3c1a
     "chance",
-    "eccjs",
+    "react-native-http-bridge",
     "emojilib",
-    "events",
-    "homoglyph-finder",
-    "identicon.js",
-    "react-native",
     "react-native-config",
-    "react-native-crypto",
-    "react-native-fs",
-    "react-native-fetch-polyfill",
-    "react-native-http-bridge",
-    "react-native-i18n",
+    "react-native-svg",
+    "rn-snoopy",
+    "rn-snoopy/stream/bars",
+    "rn-snoopy/stream/filter",
+    "rn-snoopy/stream/buffer",
     "react-native/Libraries/vendor/emitter/EventEmitter",
-<<<<<<< HEAD
-    "react-native-linear-gradient",
-    "react-native-qrcode",
-    "react-native-randombytes",
-    "react-native-status",
-    "react-native-webview-bridge",
-    "readable-stream",
-    "realm",
-    "realm/react-native",
-    "bignumber.js",
-    "web3"
-=======
-    "react-native-background-timer",
-    "react-native-fetch-polyfill",
-    "react-native-testfairy"
->>>>>>> 1abd3c1a
+    "react-native-fetch-polyfill"
   ],
   "imageDirs": [
     "resources/images",
