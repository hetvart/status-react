--- conflicted
+++ resolved
@@ -5,12 +5,24 @@
                                          latest-msg-id]]
             [syng-im.models.messages :refer [get-messages]]))
 
-<<<<<<< HEAD
-(register-sub
-  :get-greeting
-  (fn [db _]
-    (reaction
-      (get @db :greeting))))
+(register-sub :get-greeting (fn [db _]
+                              (reaction
+                                (get @db :greeting))))
+
+(register-sub :get-chat-messages
+              (fn [db _]
+                (let [chat-id    (-> (current-chat-id @db)
+                                     (reaction))
+                      latest-msg (-> (latest-msg-id @db @chat-id)
+                                     (reaction))]
+                  ;; latest-msg signals us that a new message has been added
+                  (reaction
+                    (let [_ @latest-msg]
+                      (get-messages @chat-id))))))
+
+(register-sub :get-current-chat-id (fn [db _]
+                                     (-> (current-chat-id @db)
+                                         (reaction))))
 
 ;; -- User data --------------------------------------------------------------
 (register-sub
@@ -41,24 +53,4 @@
   :get-contacts
   (fn [db _]
     (reaction
-      (get @db :contacts))))
-=======
-(register-sub :get-greeting (fn [db _]
-                              (reaction
-                                (get @db :greeting))))
-
-(register-sub :get-chat-messages
-              (fn [db _]
-                (let [chat-id    (-> (current-chat-id @db)
-                                     (reaction))
-                      latest-msg (-> (latest-msg-id @db @chat-id)
-                                     (reaction))]
-                  ;; latest-msg signals us that a new message has been added
-                  (reaction
-                    (let [_ @latest-msg]
-                      (get-messages @chat-id))))))
-
-(register-sub :get-current-chat-id (fn [db _]
-                                     (-> (current-chat-id @db)
-                                         (reaction))))
->>>>>>> ab11da3c
+      (get @db :contacts))))