--- conflicted
+++ resolved
@@ -128,11 +128,8 @@
     compile "com.facebook.react:react-native:+"  // From node_modules
     compile project(':react-native-contacts')
     compile project(':react-native-i18n')
-<<<<<<< HEAD
+    compile project(':react-native-linear-gradient')
     compile project(':ReactNativeAndroidSmsListener')
-=======
-    compile project(':react-native-linear-gradient')
->>>>>>> ef205d2d
 //    compile(name:'geth', ext:'aar')
     compile(group: 'status-im', name: 'android-geth', version: '1.4.0-201604110816-a97a114', ext: 'aar')
 
