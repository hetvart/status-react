--- conflicted
+++ resolved
@@ -131,14 +131,9 @@
     compile project(':react-native-linear-gradient')
     compile project(':ReactNativeAndroidSmsListener')
     compile project(':react-native-camera')
-<<<<<<< HEAD
     compile project(':react-native-status')
+    compile project(':react-native-orientation')
     compile(group: 'status-im', name: 'status-go', version: '0.1.0-201606220917-ec4b9a', ext: 'aar')
-=======
-    compile project(':react-native-orientation')
-//    compile(name:'geth', ext:'aar')
-    compile(group: 'status-im', name: 'android-geth', version: '1.4.0-201604110816-a97a114', ext: 'aar')
->>>>>>> 85c651e1
 
     compile fileTree(dir: "node_modules/realm/android/libs", include: ["*.jar"])
 }
